--- conflicted
+++ resolved
@@ -605,7 +605,7 @@
 
 #[inline]
 fn parse_micros(micros_bytes: &[u8]) -> u32 {
-    let mut micros = atoi(micros_bytes).unwrap();
+    let mut micros = parse(micros_bytes);
 
     let mut pad_zero_cnt = 0;
     for b in micros_bytes.iter() {
@@ -642,39 +642,7 @@
         DateTimeKind::YmdHmsMs
     } else {
         return None;
-<<<<<<< HEAD
     };
-=======
-    }
-    DATETIME_RE_YMD_HMS
-        .captures(bytes)
-        .or_else(|| DATETIME_RE_YMD.captures(bytes))
-        .or_else(|| DATETIME_RE_YMD_HMS_NS.captures(bytes))
-        .map(|cts| {
-            // shouldn't panic because content is validated by regex
-            let year = parse(cts.get(1).unwrap().as_bytes());
-            let month = parse(cts.get(2).unwrap().as_bytes());
-            let day = parse(cts.get(3).unwrap().as_bytes());
-
-            let (hour, minute, second, micros) = if cts.len() > 4 {
-                // shouldn't panic because content is validated by regex
-                let hour = parse(cts.get(4).unwrap().as_bytes());
-                let minute = parse(cts.get(5).unwrap().as_bytes());
-                let second = parse(cts.get(6).unwrap().as_bytes());
-                let micros = if cts.len() == 8 {
-                    // shouldn't panic because content is validated by regex
-                    let micros_bytes = cts.get(7).unwrap().as_bytes();
-                    let mut micros = parse(micros_bytes);
-
-                    let mut pad_zero_cnt = 0;
-                    for b in micros_bytes.iter() {
-                        if *b == b'0' {
-                            pad_zero_cnt += 1;
-                        } else {
-                            break;
-                        }
-                    }
->>>>>>> ae13b693
 
     let (year, month, day, hour, minute, second, micros) = match kind {
         DateTimeKind::Ymd => (..4, 5..7, 8..10, None, None, None, None),
@@ -699,12 +667,12 @@
     };
 
     Some((
-        atoi(&bytes[year]).unwrap(),
-        atoi(&bytes[month]).unwrap(),
-        atoi(&bytes[day]).unwrap(),
-        hour.map(|pos| atoi(&bytes[pos]).unwrap()).unwrap_or(0),
-        minute.map(|pos| atoi(&bytes[pos]).unwrap()).unwrap_or(0),
-        second.map(|pos| atoi(&bytes[pos]).unwrap()).unwrap_or(0),
+        parse(&bytes[year]),
+        parse(&bytes[month]),
+        parse(&bytes[day]),
+        hour.map(|pos| parse(&bytes[pos])).unwrap_or(0),
+        minute.map(|pos| parse(&bytes[pos])).unwrap_or(0),
+        second.map(|pos| parse(&bytes[pos])).unwrap_or(0),
         micros.map(|pos| parse_micros(&bytes[pos])).unwrap_or(0),
     ))
 }
@@ -728,33 +696,6 @@
     if is_neg {
         bytes = &bytes[1..];
     }
-<<<<<<< HEAD
-=======
-    TIME_RE_HHH_MM_SS
-        .captures(bytes)
-        .or_else(|| TIME_RE_HHH_MM_SS_MS.captures(bytes))
-        .or_else(|| TIME_RE_HH_MM_SS.captures(bytes))
-        .or_else(|| TIME_RE_HH_MM_SS_MS.captures(bytes))
-        .map(|cts| {
-            // shouldn't panic because content is validated by regex
-            let hours = parse(cts.get(1).unwrap().as_bytes());
-            let minutes = parse(cts.get(2).unwrap().as_bytes());
-            let seconds = parse(cts.get(3).unwrap().as_bytes());
-
-            let microseconds = if cts.len() == 5 {
-                // shouldn't panic because content is validated by regex
-                let micros_bytes = cts.get(4).unwrap().as_bytes();
-                let mut micros = parse(micros_bytes);
-
-                let mut pad_zero_cnt = 0;
-                for b in micros_bytes.iter() {
-                    if *b == b'0' {
-                        pad_zero_cnt += 1;
-                    } else {
-                        break;
-                    }
-                }
->>>>>>> ae13b693
 
     let len = bytes.len();
 
@@ -779,9 +720,9 @@
 
     Some((
         is_neg,
-        atoi(&bytes[hour_pos]).unwrap(),
-        atoi(&bytes[min_pos]).unwrap(),
-        atoi(&bytes[sec_pos]).unwrap(),
+        parse(&bytes[hour_pos]),
+        parse(&bytes[min_pos]),
+        parse(&bytes[sec_pos]),
         micros_pos.map(|pos| parse_micros(&bytes[pos])).unwrap_or(0),
     ))
 }
@@ -1255,7 +1196,6 @@
 }
 
 #[test]
-<<<<<<< HEAD
 fn test_parse_mysql_time_string() {
     let pairs = vec![
         ("-012:34:56.0123456", None),
@@ -1337,25 +1277,7 @@
     }
 }
 
-#[cfg(feature = "nightly")]
-#[bench]
-fn bench_parse_mysql_datetime_string(bencher: &mut test::Bencher) {
-    let text = "1234-12-12 12:12:12.123456";
-    bencher.bytes = text.len() as u64;
-    bencher.iter(|| {
-        parse_mysql_datetime_string(text.as_bytes()).unwrap();
-    });
-}
-
-#[cfg(feature = "nightly")]
-#[bench]
-fn bench_parse_mysql_time_string(bencher: &mut test::Bencher) {
-    let text = "-012:34:56.012345";
-    bencher.bytes = text.len() as u64;
-    bencher.iter(|| {
-        parse_mysql_time_string(text.as_bytes()).unwrap();
-    });
-=======
+#[test]
 fn from_value_should_fail_on_integer_underflow() {
     let value =
         Value::Bytes(b"-9999999999999999999999999999999999999999999999999999999"[..].into());
@@ -1377,5 +1299,24 @@
     assert!(from_value_opt::<i16>(value.clone()).is_ok());
     assert!(from_value_opt::<i32>(value.clone()).is_ok());
     assert!(from_value_opt::<i64>(value.clone()).is_ok());
->>>>>>> ae13b693
+}
+
+#[cfg(feature = "nightly")]
+#[bench]
+fn bench_parse_mysql_datetime_string(bencher: &mut test::Bencher) {
+    let text = "1234-12-12 12:12:12.123456";
+    bencher.bytes = text.len() as u64;
+    bencher.iter(|| {
+        parse_mysql_datetime_string(text.as_bytes()).unwrap();
+    });
+}
+
+#[cfg(feature = "nightly")]
+#[bench]
+fn bench_parse_mysql_time_string(bencher: &mut test::Bencher) {
+    let text = "-012:34:56.012345";
+    bencher.bytes = text.len() as u64;
+    bencher.iter(|| {
+        parse_mysql_time_string(text.as_bytes()).unwrap();
+    });
 }